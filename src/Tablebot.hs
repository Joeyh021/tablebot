{-# LANGUAGE BangPatterns #-}

-- |
-- Module      : Tablebot
-- Description : The main runner for the Tablebot Discord bot.
-- License     : MIT
-- Maintainer  : tagarople@gmail.com
-- Stability   : experimental
-- Portability : POSIX
--
-- This module contains the main runner for Tablebot. If you're just looking to
-- run the bot with existing plugins, importing this and your favourite plugins
-- from "Tablebot.Plugins".
module Tablebot
  ( runTablebot,
  )
where

import Control.Concurrent
  ( MVar,
    ThreadId,
    newEmptyMVar,
    newMVar,
    putMVar,
    takeMVar,
  )
import Control.Monad.IO.Class (MonadIO (liftIO))
import Control.Monad.Logger (NoLoggingT (runNoLoggingT))
import Control.Monad.Reader (runReaderT)
import Control.Monad.Trans.Resource (runResourceT)
import Data.Text (Text, pack)
import qualified Data.Text.IO as TIO (putStrLn)
import Database.Persist.Sqlite
  ( createSqlitePool,
    runMigration,
    runSqlPool,
  )
import Discord
import Discord.Internal.Rest
import Tablebot.Handler (eventHandler, killCron, runCron, submitApplicationCommands)
import Tablebot.Internal.Administration (adminMigration, currentBlacklist, removeBlacklisted)
import Tablebot.Internal.Plugins
import Tablebot.Internal.Types
import Tablebot.Utility
import Tablebot.Utility.Help

-- | runTablebot @dToken@ @prefix@ @dbpath@ @plugins@ runs the bot using the
-- given Discord API token @dToken@ and SQLite connection string @dbpath@. Only
-- the plugins provided by @plugins@ are run, and all commands are prefixed
-- with @prefix@.
-- The plugins given are combined into a single plugin with their combined
-- functionality. Each migration present in the combined plugin is run, and
-- each cron job and handler is set up.
-- This creates a small pool of database connections used by the event handler,
-- builds an event handler and starts cron jobs. It also kills the cron jobs on
-- bot close.
runTablebot :: VersionInfo -> Text -> Text -> FilePath -> [CompiledPlugin] -> IO ()
runTablebot vinfo dToken prefix dbpath plugins =
  do
    debugPrint ("DEBUG enabled. This is strongly not recommended in production!" :: String)
    -- Create multiple database threads.
    pool <- runNoLoggingT $ createSqlitePool (pack dbpath) 8

    -- Setup and then apply plugin blacklist from the database
    runSqlPool (runMigration adminMigration) pool
    blacklist <- runResourceT $ runNoLoggingT $ runSqlPool currentBlacklist pool
    let filteredPlugins = removeBlacklisted blacklist plugins
    -- Combine the list of plugins into both a combined plugin
    let !plugin = generateHelp $ combinePlugins filteredPlugins
    -- Run the setup actions of each plugin and collect the plugin actions into a single @PluginActions@ instance
    allActions <- mapM (runResourceT . runNoLoggingT . flip runSqlPool pool) (combinedSetupAction plugin)
    let !actions = combineActions allActions

    -- TODO: this might have issues with duplicates?
    -- TODO: in production, this should probably run once and then never again.
    mapM_ (\migration -> runSqlPool (runMigration migration) pool) $ combinedMigrations plugin
    -- Create a var to kill any ongoing tasks.
    mvar <- newEmptyMVar :: IO (MVar [ThreadId])
<<<<<<< HEAD
    cacheMVar <- newMVar def :: IO (MVar TablebotCache)
=======
    cacheMVar <- newMVar (TCache M.empty vinfo) :: IO (MVar TablebotCache)
>>>>>>> 86edbc29
    userFacingError <-
      runDiscord $
        def
          { discordToken = dToken,
            discordOnEvent =
              flip runSqlPool pool . flip runReaderT cacheMVar . eventHandler actions prefix,
            discordOnStart = do
              -- Build list of cron jobs, saving them to the mvar.
              -- Note that we cannot just use @runSqlPool@ here - this creates
              -- a single transaction which is reverted in case of exception
              -- (which can just happen due to databases being unavailable
              -- sometimes).
              runReaderT (mapM (runCron pool) (compiledCronJobs actions) >>= liftIO . putMVar mvar) cacheMVar

              submitApplicationCommands (compiledApplicationCommands actions) cacheMVar

              liftIO $ putStrLn "Tablebot lives!"
              sendCommand (UpdateStatus activityStatus),
            -- Kill every cron job in the mvar.
            discordOnEnd = takeMVar mvar >>= killCron
          }
    TIO.putStrLn userFacingError
  where
    activityStatus =
      UpdateStatusOpts
        { updateStatusOptsSince = Nothing,
          updateStatusOptsGame =
            Just
              ( Activity
                  { activityName = "with dice. Prefix is `" <> prefix <> "`. Call `" <> prefix <> "help` for help",
                    activityType = ActivityTypeGame,
                    activityUrl = Nothing
                  }
              ),
          updateStatusOptsNewStatus = UpdateStatusOnline,
          updateStatusOptsAFK = False
        }<|MERGE_RESOLUTION|>--- conflicted
+++ resolved
@@ -28,6 +28,7 @@
 import Control.Monad.Logger (NoLoggingT (runNoLoggingT))
 import Control.Monad.Reader (runReaderT)
 import Control.Monad.Trans.Resource (runResourceT)
+import Data.Map as M (empty)
 import Data.Text (Text, pack)
 import qualified Data.Text.IO as TIO (putStrLn)
 import Database.Persist.Sqlite
@@ -76,11 +77,7 @@
     mapM_ (\migration -> runSqlPool (runMigration migration) pool) $ combinedMigrations plugin
     -- Create a var to kill any ongoing tasks.
     mvar <- newEmptyMVar :: IO (MVar [ThreadId])
-<<<<<<< HEAD
-    cacheMVar <- newMVar def :: IO (MVar TablebotCache)
-=======
-    cacheMVar <- newMVar (TCache M.empty vinfo) :: IO (MVar TablebotCache)
->>>>>>> 86edbc29
+    cacheMVar <- newMVar (TCache M.empty M.empty vinfo) :: IO (MVar TablebotCache)
     userFacingError <-
       runDiscord $
         def
