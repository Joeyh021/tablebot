-- |
-- Module      : Tablebot.Plugins.Netrunner.Plugin
-- Description : A plugin for finding Netrunner cards from Discord.
-- License     : MIT
-- Maintainer  : tagarople@gmail.com
-- Stability   : experimental
-- Portability : POSIX
--
-- Commands for interfacing with NetrunnerDB.
module Tablebot.Plugins.Netrunner.Plugin (netrunnerPlugin) where

import Control.Monad.IO.Class
import Control.Monad.Trans.Reader (ask)
import Data.Text (Text, pack)
import qualified Data.Text as T (head)
import Discord.Types
import Tablebot.Internal.Handler.Command ()
import Tablebot.Plugins.Netrunner.Command.BanList
import Tablebot.Plugins.Netrunner.Command.Custom
import Tablebot.Plugins.Netrunner.Command.Find
import Tablebot.Plugins.Netrunner.Command.Help (helpPageRoots)
import Tablebot.Plugins.Netrunner.Command.Rules
import Tablebot.Plugins.Netrunner.Command.Search
import Tablebot.Plugins.Netrunner.Type.BanList (BanList (active), CardBan (..))
import qualified Tablebot.Plugins.Netrunner.Type.BanList as BanList
import Tablebot.Plugins.Netrunner.Type.Card (Card (code))
import Tablebot.Plugins.Netrunner.Type.NrApi (NrApi (..))
import Tablebot.Plugins.Netrunner.Utility.BanList (activeBanList, latestBanListActive, toMwlStatus)
import Tablebot.Plugins.Netrunner.Utility.Card (toText)
import Tablebot.Plugins.Netrunner.Utility.Embed
import Tablebot.Plugins.Netrunner.Utility.NrApi (getNrApi)
import Tablebot.Utility
import Tablebot.Utility.Discord (formatFromEmojiName, sendEmbedMessage, sendMessage)
import Tablebot.Utility.Embed (addColour)
import Tablebot.Utility.Parser (inlineCommandHelper, keyValue, keyValuesSepOn)
import Tablebot.Utility.SmartParser (PComm (parseComm), Quoted (Qu), RestOfInput (ROI), RestOfInput1 (ROI1), WithError (WErr))
import Tablebot.Utility.Types ()
import Text.Megaparsec (anySingleBut, some)
import Text.RawString.QQ (r)

-- | @netrunner@ is the user-facing command that searches for Netrunner cards.
netrunner :: EnvCommand NrApi
netrunner =
  Command
    "netrunner"
    (parseComm nrComm)
    [ nrFind,
      nrFindImg,
      commandAlias "img" nrFindImg,
      nrFindFlavour,
      nrSearch,
      nrCustom,
      nrBanHistory,
      commandAlias "bh" nrBanHistory,
      nrBanList,
      commandAlias "bl" nrBanList,
      commandAlias "mwl" nrBanList,
      nrRules,
      commandAlias "cr" nrRules
    ]
  where
    nrComm ::
      WithError
        "Unknown Netrunner functionality"
        () ->
      Message ->
      EnvDatabaseDiscord NrApi ()
    nrComm _ m = sendMessage m =<< beginnerText

-- | @nrFind@ finds the card with title most closely matching its input.
nrFind :: EnvCommand NrApi
nrFind = Command "find" (parseComm findComm) []
  where
    findComm ::
      WithError "No card title given!" (Either (Quoted Text) (RestOfInput1 Text)) ->
      Message ->
      EnvDatabaseDiscord NrApi ()
    findComm (WErr (Left (Qu q))) = sendEmbed q
    findComm (WErr (Right (ROI1 q))) = sendEmbed q
    sendEmbed :: Text -> Message -> EnvDatabaseDiscord NrApi ()
    sendEmbed query m = do
      api <- ask
      embedCard (queryCard api query) m

-- | @nrFindImg@ finds the card with title most closely matching its input and
-- posts a picture of it, if there is one.
nrFindImg :: EnvCommand NrApi
nrFindImg = Command "image" (parseComm findComm) []
  where
    findComm ::
      WithError "No card title given!" (Either (Quoted Text) (RestOfInput1 Text)) ->
      Message ->
      EnvDatabaseDiscord NrApi ()
    findComm (WErr (Left (Qu q))) = sendEmbed q
    findComm (WErr (Right (ROI1 q))) = sendEmbed q
    sendEmbed :: Text -> Message -> EnvDatabaseDiscord NrApi ()
    sendEmbed query m = do
      api <- ask
      embedCardImg (queryCard api query) m

-- | @nrFindFlavour@ finds the card with title most closely matching its input and
-- posts a picture of it, if there is one.
nrFindFlavour :: EnvCommand NrApi
nrFindFlavour = Command "flavour" (parseComm findComm) []
  where
    findComm ::
      WithError "No card title given!" (Either (Quoted Text) (RestOfInput1 Text)) ->
      Message ->
      EnvDatabaseDiscord NrApi ()
    findComm (WErr (Left (Qu q))) = sendEmbed q
    findComm (WErr (Right (ROI1 q))) = sendEmbed q
    sendEmbed :: Text -> Message -> EnvDatabaseDiscord NrApi ()
    sendEmbed query m = do
      api <- ask
      embedCardFlavour (queryCard api query) m

<<<<<<< HEAD
-- | @nrInline@ is the inline version of the commands that find cards.
nrInline :: EnvInlineCommand NrApi
nrInline = inlineCommandHelper "{{" "}}" (some $ anySingleBut '}') $ \q m -> do
  api <- ask
  let query = pack q
  case T.head query of
    '!' -> embedCardImg (queryCard api query) m
    '|' -> embedCardFlavour (queryCard api query) m
    '#' -> embedBanHistory (queryCard api query) m
    _ -> embedCard (queryCard api query) m
=======
-- | @nrFindInline@ is the inline version of @nrFind@.
nrFindInline :: EnvInlineCommand NrApi
nrFindInline = InlineCommand nrInlineComm
  where
    nrInlineComm :: Parser (Message -> EnvDatabaseDiscord NrApi ())
    nrInlineComm = do
      queries <- netrunnerQuery
      return $ \m -> mapM_ (`sendEmbed` m) (take 5 queries)
    sendEmbed :: NrQuery -> Message -> EnvDatabaseDiscord NrApi ()
    sendEmbed query m = do
      api <- ask
      case query of
        NrQueryCard q -> embedCard (queryCard api $ pack q) m
        NrQueryImg q -> embedCardImg (queryCard api $ pack q) m
        NrQueryFlavour q -> embedCardFlavour (queryCard api $ pack q) m
>>>>>>> 787be1ad

-- | @nrSearch@ searches the card database with specific queries.
nrSearch :: EnvCommand NrApi
nrSearch = Command "search" searchPars []
  where
    searchPars :: Parser (Message -> EnvDatabaseDiscord NrApi ())
    searchPars = do
      ps <- keyValuesSepOn [':', '<', '>', '!'] ['|']
      return $ \m -> do
        api <- ask
        let pairs = fixSearch api ps
        case searchCards api pairs of
          Nothing -> sendMessage m "No criteria provided!"
          Just [] -> sendMessage m $ "No cards found for `" <> pairsToNrdb pairs <> "`"
          Just [res] -> embedCard res m
          Just res ->
            embedCards
              ("Query: `" <> pairsToNrdb pairs <> "`\n")
              res
              ("_[..." <> pack (show $ length res - 10) <> " more](" <> pairsToQuery pairs <> ")_")
              m

-- | @nrCustom@ is a command that lets users generate a card embed out of custom
-- data, for the purpose of creating custom cards.
nrCustom :: EnvCommand NrApi
nrCustom = Command "custom" customPars []
  where
    customPars :: Parser (Message -> EnvDatabaseDiscord NrApi ())
    customPars = do
      pairs <- keyValue
      return $ \m -> do
        api <- ask
        embedCard (customCard api pairs) m

-- | @nrBanHistory@ is a command that lists a card's banlist history.
nrBanHistory :: EnvCommand NrApi
nrBanHistory = Command "banHistory" (parseComm banHistoryComm) []
  where
    banHistoryComm ::
      WithError "No card title given!" (RestOfInput1 Text) ->
      Message ->
      EnvDatabaseDiscord NrApi ()
    banHistoryComm (WErr (ROI1 q)) = sendEmbed q
    sendEmbed :: Text -> Message -> EnvDatabaseDiscord NrApi ()
    sendEmbed query m = do
      api <- ask
      embedBanHistory (queryCard api query) m

-- | @nrBanList@ is a command listing all cards affected by a banlist.
nrBanList :: EnvCommand NrApi
nrBanList = Command "banList" (parseComm banListComm) []
  where
    banListComm ::
      Either () (RestOfInput Text) ->
      Message ->
      EnvDatabaseDiscord NrApi ()
    banListComm (Left ()) = embedBanLists
    banListComm (Right (ROI q)) = sendEmbed q
    sendEmbed :: Text -> Message -> EnvDatabaseDiscord NrApi ()
    sendEmbed query m = do
      api <- ask
      embedBanList (queryBanList api query) m

-- | @nrRules@ is a command that fetches Netrunner rulings.
nrRules :: EnvCommand NrApi
nrRules = Command "rules" (parseComm rulesComm) []
  where
    rulesComm :: RestOfInput Text -> Message -> EnvDatabaseDiscord NrApi ()
    rulesComm (ROI q) m = do
      let (rTitle, rBody, colour) = case getRuling q of
            Left (Ruling t b) -> (t, b, Red)
            Right (Ruling t b) -> (t, b, Blue)
      sendEmbedMessage m "" $ addColour colour $ embedText rTitle rBody

-- | @embedCard@ takes a card and embeds it in a message.
embedCard :: Card -> Message -> EnvDatabaseDiscord NrApi ()
embedCard card m = do
  api <- ask
  sendEmbedMessage m "" =<< cardToEmbed api card

-- | @embedCards@ takes a list of cards and embeds their names.
embedCards :: Text -> [Card] -> Text -> Message -> EnvDatabaseDiscord NrApi ()
embedCards pre cards err m = do
  api <- ask
  sendEmbedMessage m "" =<< cardsToEmbed api pre cards err

-- | @embedCardImg@ embeds a card's image in a message, if able.
embedCardImg :: Card -> Message -> EnvDatabaseDiscord NrApi ()
embedCardImg card m = do
  api <- ask
  sendEmbedMessage m "" $ cardToImgEmbed api card

-- | @embedCardFlavour@ embeds a card's flavour in a message, if able.
embedCardFlavour :: Card -> Message -> EnvDatabaseDiscord NrApi ()
embedCardFlavour card m = do
  api <- ask
  let card' = case code card of
        Just "07024" -> queryCard api "Déjà Vu"
        Just "01002" -> queryCard api "The Twins"
        _ -> card
  cText <- toText card'
  embed <- case code card' of
    Just "12077" -> cardToEmbedWithText api card' cText
    _ -> cardToFlavourEmbed api card'
  sendEmbedMessage m "" embed

-- | @embedBanHistory@ embeds a card's banlist history.
embedBanHistory :: Card -> Message -> EnvDatabaseDiscord NrApi ()
embedBanHistory card m = do
  api <- ask
  embed <- cardToEmbedWithText api card $ listBanHistory api card
  let colour = case toMwlStatus api (activeBanList api) card of
        Banned -> Red
        Legal -> Green
        _ -> Yellow
  sendEmbedMessage m "" $ addColour colour embed

-- | @embedBanLists@ embeds all banlists in Netrunner history.
embedBanLists :: Message -> EnvDatabaseDiscord NrApi ()
embedBanLists m = do
  api <- ask
  let embed = embedTextWithUrl "Standard Banlists" "https://netrunnerdb.com/en/banlists" $ listBanLists api
      colour = if latestBanListActive api then Red else Yellow
  sendEmbedMessage m "" $ addColour colour embed

-- | @embedBanList@ embeds the list of cards affected by a given banlist.
embedBanList :: BanList -> Message -> EnvDatabaseDiscord NrApi ()
embedBanList banList m = do
  api <- ask
  let (pre, cCards, rCards) = listAffectedCards api banList
      header = BanList.name banList <> if active banList then " (active)" else ""
      colour = if active banList then Red else Yellow
  sendEmbedMessage m "" $ addColour colour $ embedColumns header pre [("Corp Cards", cCards), ("Runner Cards", rCards)]

beginnerText :: EnvDatabaseDiscord NrApi Text
beginnerText = do
  subroutine <- formatFromEmojiName "subroutine"
  agenda <- formatFromEmojiName "agenda"
  rezCost <- formatFromEmojiName "rez_cost"
  return $
    agenda <> " **NETRUNNER** " <> rezCost
      <> [r|
Netrunner is an asymmetric collectable card game about hackers hacking corporations. It's run as a *free* community endeavour by NISEI:
|]
      <> subroutine
      <> [r| <https://nisei.net/>

**Learn to play**
|]
      <> subroutine
      <> [r| <https://nisei.net/players/learn-to-play/>

**Get involved here**
There is a sizeable Netrunner community here of new and old society members. If you want to get into the game feel free to ask in #netrunner for some advice or a beginner game and someone will be happy to help you!|]

netrunnerStartUp :: StartUp NrApi
netrunnerStartUp = StartUp $ liftIO getNrApi

-- | @welcomePlugin@ assembles these commands into a plugin.
netrunnerPlugin :: EnvPlugin NrApi
netrunnerPlugin =
  (envPlug "netrunner" netrunnerStartUp)
    { commands = [netrunner, commandAlias "nr" netrunner],
      inlineCommands = [nrInline],
      helpPages = helpPageRoots
    }<|MERGE_RESOLUTION|>--- conflicted
+++ resolved
@@ -114,7 +114,6 @@
       api <- ask
       embedCardFlavour (queryCard api query) m
 
-<<<<<<< HEAD
 -- | @nrInline@ is the inline version of the commands that find cards.
 nrInline :: EnvInlineCommand NrApi
 nrInline = inlineCommandHelper "{{" "}}" (some $ anySingleBut '}') $ \q m -> do
@@ -125,23 +124,6 @@
     '|' -> embedCardFlavour (queryCard api query) m
     '#' -> embedBanHistory (queryCard api query) m
     _ -> embedCard (queryCard api query) m
-=======
--- | @nrFindInline@ is the inline version of @nrFind@.
-nrFindInline :: EnvInlineCommand NrApi
-nrFindInline = InlineCommand nrInlineComm
-  where
-    nrInlineComm :: Parser (Message -> EnvDatabaseDiscord NrApi ())
-    nrInlineComm = do
-      queries <- netrunnerQuery
-      return $ \m -> mapM_ (`sendEmbed` m) (take 5 queries)
-    sendEmbed :: NrQuery -> Message -> EnvDatabaseDiscord NrApi ()
-    sendEmbed query m = do
-      api <- ask
-      case query of
-        NrQueryCard q -> embedCard (queryCard api $ pack q) m
-        NrQueryImg q -> embedCardImg (queryCard api $ pack q) m
-        NrQueryFlavour q -> embedCardFlavour (queryCard api $ pack q) m
->>>>>>> 787be1ad
 
 -- | @nrSearch@ searches the card database with specific queries.
 nrSearch :: EnvCommand NrApi
