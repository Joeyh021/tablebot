--- conflicted
+++ resolved
@@ -170,15 +170,10 @@
   -- it took. If the `a` value is a dice value, the values of the dice should be
   -- displayed. This function adds the current location to the exception
   -- callstack.
-<<<<<<< HEAD
   evalShowL :: PrettyShow a => ProgramState -> a -> IO ([(Integer, Text)], Maybe Text, ProgramState)
-  evalShowL rngCount a = propagateException (prettyShow a) (evalShowL' rngCount a)
-=======
-  evalShowL :: PrettyShow a => RNGCount -> a -> IO ([(Integer, Text)], Maybe Text, RNGCount)
   evalShowL rngCount a = do
     (is, mt, rngCount') <- propagateException (prettyShow a) (evalShowL' rngCount a)
     return (genericTake maximumListLength is, mt, rngCount')
->>>>>>> 844e3879
 
   evalShowL' :: PrettyShow a => ProgramState -> a -> IO ([(Integer, Text)], Maybe Text, ProgramState)
 
