--- conflicted
+++ resolved
@@ -8,21 +8,14 @@
 --
 -- Functions, type classes, and other utilities to evaluate dice values and
 -- expressions.
-<<<<<<< HEAD
-module Tablebot.Plugins.Roll.Dice.DiceEval (ParseShow (parseShow), evalList, evalInteger, evaluationException, propagateException) where
-=======
-module Tablebot.Plugins.Roll.Dice.DiceEval (PrettyShow (prettyShow), evalProgram, evalList, evalInteger, evaluationException, propagateException, maximumRNG, maximumListLength) where
->>>>>>> 8a4072be
+module Tablebot.Plugins.Roll.Dice.DiceEval (ParseShow (parseShow), evalProgram, evalList, evalInteger, evaluationException, propagateException, maximumRNG, maximumListLength) where
 
 import Control.Monad.Exception (MonadException)
 import Control.Monad.State (MonadIO (liftIO), StateT, evalStateT, gets, modify, when)
 import Data.List (foldl', genericDrop, genericReplicate, genericTake, sortBy)
 import Data.List.NonEmpty as NE (NonEmpty ((:|)), head, tail, (<|))
-<<<<<<< HEAD
-=======
 import Data.Map (Map, empty)
 import qualified Data.Map as M
->>>>>>> 8a4072be
 import Data.Maybe (fromMaybe, isNothing)
 import Data.Text (Text, intercalate, pack, unpack)
 import System.Random (randomRIO)
@@ -88,7 +81,7 @@
         -- evaluate the expression
         r <- either ((Left <$>) . evalShowL) ((Right <$>) . evalShow) elve
         case r of
-          Left (is, mtxt) -> return (Left is, stmts <> fromMaybe (prettyShow elve) mtxt)
+          Left (is, mtxt) -> return (Left is, stmts <> fromMaybe (parseShow elve) mtxt)
           Right (i, txt) -> return (Right i, stmts <> txt)
     )
     startState
@@ -102,13 +95,8 @@
 -- the value of the result.
 evalList :: (IOEvalList a, ParseShow a) => a -> IO ([(Integer, Text)], Text)
 evalList a = do
-<<<<<<< HEAD
-  (is, ss, _) <- evalShowL (RNGCount 0) a
+  (is, ss) <- evalStateT (evalShowL a) startState
   return (is, fromMaybe (parseShow a) ss)
-=======
-  (is, ss) <- evalStateT (evalShowL a) startState
-  return (is, fromMaybe (prettyShow a) ss)
->>>>>>> 8a4072be
 
 -- | Given an integer expression, evaluate it, getting the pretty printed string
 -- and the value of the result.
@@ -148,24 +136,14 @@
 
 -- | Evaluate a series of values, combining the text output into a comma
 -- separated list.
-<<<<<<< HEAD
-evalShowList :: (IOEval a, ParseShow a) => RNGCount -> [a] -> IO ([Integer], Text, RNGCount)
-evalShowList rngCount as = do
-  (vs, rngCount') <- evalShowList' rngCount as
-=======
-evalShowList :: (IOEval a, PrettyShow a) => [a] -> ProgramStateM ([Integer], Text)
+evalShowList :: (IOEval a, ParseShow a) => [a] -> ProgramStateM ([Integer], Text)
 evalShowList as = do
   vs <- evalShowList' as
->>>>>>> 8a4072be
   let (is, ts) = unzip vs
   return (is, intercalate ", " ts)
 
 -- | Evaluate a series of values, combining the text output a list.
-<<<<<<< HEAD
-evalShowList' :: (IOEval a, ParseShow a) => RNGCount -> [a] -> IO ([(Integer, Text)], RNGCount)
-=======
-evalShowList' :: (IOEval a, PrettyShow a) => [a] -> ProgramStateM [(Integer, Text)]
->>>>>>> 8a4072be
+evalShowList' :: (IOEval a, ParseShow a) => [a] -> ProgramStateM [(Integer, Text)]
 evalShowList' = evalShowList'' evalShow
 
 -- | Evaluate (using a custom evaluator function) a series of values, getting
@@ -196,21 +174,12 @@
   -- it took. If the `a` value is a dice value, the values of the dice should be
   -- displayed. This function adds the current location to the exception
   -- callstack.
-<<<<<<< HEAD
-  evalShowL :: ParseShow a => RNGCount -> a -> IO ([(Integer, Text)], Maybe Text, RNGCount)
-  evalShowL rngCount a = do
-    (is, mt, rngCount') <- propagateException (parseShow a) (evalShowL' rngCount a)
-    return (genericTake maximumListLength is, mt, rngCount')
-
-  evalShowL' :: ParseShow a => RNGCount -> a -> IO ([(Integer, Text)], Maybe Text, RNGCount)
-=======
-  evalShowL :: PrettyShow a => a -> ProgramStateM ([(Integer, Text)], Maybe Text)
+  evalShowL :: ParseShow a => a -> ProgramStateM ([(Integer, Text)], Maybe Text)
   evalShowL a = do
-    (is, mt) <- propagateException (prettyShow a) (evalShowL' a)
+    (is, mt) <- propagateException (parseShow a) (evalShowL' a)
     return (genericTake maximumListLength is, mt)
 
-  evalShowL' :: PrettyShow a => a -> ProgramStateM ([(Integer, Text)], Maybe Text)
->>>>>>> 8a4072be
+  evalShowL' :: ParseShow a => a -> ProgramStateM ([(Integer, Text)], Maybe Text)
 
 evalArgValue :: ArgValue -> ProgramStateM ListInteger
 evalArgValue (AVExpr e) = do
@@ -251,17 +220,10 @@
   -- value, and the number of RNG calls it took. If the `a` value is a dice
   -- value, the values of the dice should be displayed. This function adds
   -- the current location to the exception callstack.
-<<<<<<< HEAD
-  evalShow :: ParseShow a => RNGCount -> a -> IO (Integer, Text, RNGCount)
-  evalShow rngCount a = propagateException (parseShow a) (evalShow' rngCount a)
-
-  evalShow' :: ParseShow a => RNGCount -> a -> IO (Integer, Text, RNGCount)
-=======
-  evalShow :: PrettyShow a => a -> ProgramStateM (Integer, Text)
-  evalShow a = propagateException (prettyShow a) (evalShow' a)
-
-  evalShow' :: PrettyShow a => a -> ProgramStateM (Integer, Text)
->>>>>>> 8a4072be
+  evalShow :: ParseShow a => a -> ProgramStateM (Integer, Text)
+  evalShow a = propagateException (parseShow a) (evalShow' a)
+
+  evalShow' :: ParseShow a => a -> ProgramStateM (Integer, Text)
 
 instance IOEval Base where
   evalShow' (NBase nb) = evalShow nb
@@ -320,19 +282,11 @@
 --
 -- The function itself checks to make sure the number of dice being rolled is
 -- less than the maximum recursion and is non-negative.
-<<<<<<< HEAD
-evalDieOp :: RNGCount -> Dice -> IO ([(NonEmpty Integer, Bool)], Maybe (Integer, Integer), RNGCount)
-evalDieOp rngCount (Dice b ds dopo) = do
-  (nbDice, _, rngCountB) <- evalShow rngCount b
-  if RNGCount nbDice > maximumRNG
-    then evaluationException ("tried to roll more than " <> formatInput Code (getRNGCount maximumRNG) <> " dice: " <> formatInput Code nbDice) [parseShow b]
-=======
 evalDieOp :: Dice -> ProgramStateM ([(NonEmpty Integer, Bool)], Maybe (Integer, Integer))
 evalDieOp (Dice b ds dopo) = do
   (nbDice, _) <- evalShow b
   if nbDice > maximumRNG
-    then evaluationException ("tried to roll more than " <> formatInput Code maximumRNG <> " dice: " <> formatInput Code nbDice) [prettyShow b]
->>>>>>> 8a4072be
+    then evaluationException ("tried to roll more than " <> formatInput Code maximumRNG <> " dice: " <> formatInput Code nbDice) [parseShow b]
     else do
       if nbDice < 0
         then evaluationException ("tried to give a negative value to the number of dice: " <> formatInput Code nbDice) [parseShow b]
@@ -435,14 +389,7 @@
 -- Was previously its own type class that wouldn't work for evaluating Base values.
 
 -- | Utility function to evaluate a binary operator.
-<<<<<<< HEAD
-binOpHelp :: (IOEval a, IOEval b, ParseShow a, ParseShow b) => RNGCount -> a -> b -> Text -> (Integer -> Integer -> Integer) -> IO (Integer, Text, RNGCount)
-binOpHelp rngCount a b opS op = do
-  (a', a's, rngCount') <- evalShow rngCount a
-  (b', b's, rngCount'') <- evalShow rngCount' b
-  return (op a' b', a's <> " " <> opS <> " " <> b's, rngCount'')
-=======
-binOpHelp :: (IOEval a, IOEval b, PrettyShow a, PrettyShow b) => a -> b -> Text -> (Integer -> Integer -> Integer) -> ProgramStateM (Integer, Text)
+binOpHelp :: (IOEval a, IOEval b, ParseShow a, ParseShow b) => a -> b -> Text -> (Integer -> Integer -> Integer) -> ProgramStateM (Integer, Text)
 binOpHelp a b opS op = do
   (a', a's) <- evalShow a
   (b', b's) <- evalShow b
@@ -451,7 +398,6 @@
 instance IOEval ExprMisc where
   evalShow' (MiscVar l) = evalShow l
   evalShow' (MiscIf l) = evalShow l
->>>>>>> 8a4072be
 
 instance IOEval Expr where
   evalShow' (NoExpr t) = evalShow t
@@ -466,13 +412,8 @@
     (f', f's) <- evalShow f
     (t', t's) <- evalShow t
     if t' == 0
-<<<<<<< HEAD
       then evaluationException "division by zero" [parseShow t]
-      else return (div f' t', f's <> " / " <> t's, rngCount'')
-=======
-      then evaluationException "division by zero" [prettyShow t]
       else return (div f' t', f's <> " / " <> t's)
->>>>>>> 8a4072be
 
 instance IOEval Func where
   evalShow' (Func s exprs) = evaluateFunction s exprs
@@ -483,11 +424,7 @@
 evaluateFunction fi exprs = do
   exprs' <- evalShowList'' (fmap (,"") . evalArgValue) exprs
   f <- funcInfoFunc fi (fst <$> exprs')
-<<<<<<< HEAD
-  return (f, funcInfoName fi <> "(" <> intercalate ", " (parseShow <$> exprs) <> ")", rngCount')
-=======
-  return (f, funcInfoName fi <> "(" <> intercalate ", " (prettyShow <$> exprs) <> ")")
->>>>>>> 8a4072be
+  return (f, funcInfoName fi <> "(" <> intercalate ", " (parseShow <$> exprs) <> ")")
 
 instance IOEval Negation where
   evalShow' (NoNeg expo) = evalShow expo
@@ -506,12 +443,6 @@
         return (b' ^ expo', b's <> " ^ " <> expo's)
 
 instance IOEval NumBase where
-<<<<<<< HEAD
-  evalShow' rngCount (NBParen (Paren e)) = do
-    (r, s, rngCount') <- evalShow rngCount e
-    return (r, "(" <> s <> ")", rngCount')
-  evalShow' rngCount (Value i) = return (i, pack (show i), rngCount)
-=======
   evalShow' (NBParen (Paren e)) = do
     (r, s) <- evalShow e
     return (r, "(" <> s <> ")")
@@ -525,26 +456,26 @@
   evalShow' l@(VarLazy t a) = do
     (v, _) <- evalShow a
     addVariable t (Right a)
-    return $ v `seq` (v, prettyShow l)
+    return $ v `seq` (v, parseShow l)
 
 instance IOEvalList (Var ListValues) where
   evalShowL' l@(Var t a) = do
     (v, _) <- evalShowL a
     addVariable t (Left $ promote $ fst <$> v)
-    return (v, Just (prettyShow l))
+    return (v, Just (parseShow l))
   evalShowL' l@(VarLazy t a) = do
     (v, _) <- evalShowL a
     addVariable t (Left a)
-    return (v, Just (prettyShow l))
+    return (v, Just (parseShow l))
 
 evalStatement :: Statement -> ProgramStateM Text
 evalStatement (StatementExpr l) = evalShowStatement l >>= \(_, t) -> return (t <> "; ")
   where
-    evalShowStatement (ExprMisc (MiscVar l'@(VarLazy t a))) = addVariable t (Right a) >> return (0, prettyShow l')
+    evalShowStatement (ExprMisc (MiscVar l'@(VarLazy t a))) = addVariable t (Right a) >> return (0, parseShow l')
     evalShowStatement l' = evalShow l'
-evalStatement (StatementListValues l) = evalShowStatement l >>= \(_, t) -> return (fromMaybe (prettyShow l) t <> "; ")
-  where
-    evalShowStatement (ListValuesMisc (MiscVar l'@(VarLazy t a))) = addVariable t (Left a) >> return ([], Just (prettyShow l'))
+evalStatement (StatementListValues l) = evalShowStatement l >>= \(_, t) -> return (fromMaybe (parseShow l) t <> "; ")
+  where
+    evalShowStatement (ListValuesMisc (MiscVar l'@(VarLazy t a))) = addVariable t (Left a) >> return ([], Just (parseShow l'))
     evalShowStatement l' = evalShowL l'
 
 instance IOEval (If Expr) where
@@ -554,7 +485,7 @@
       if i /= 0
         then evalShow t
         else evalShow e
-    return (i', prettyShow if')
+    return (i', parseShow if')
 
 instance IOEvalList (If ListValues) where
   evalShowL' if'@(If b t e) = do
@@ -563,106 +494,4 @@
       if i /= 0
         then evalShowL t
         else evalShowL e
-    return (i', Just $ prettyShow if')
-
---- Pretty printing the AST
--- The output from this should be parseable
-
--- | Type class to display an expression prettily (not neccessarily accurately).
-class PrettyShow a where
-  -- | Print the given value prettily.
-  prettyShow :: a -> Text
-
-instance PrettyShow ArgValue where
-  prettyShow (AVExpr e) = prettyShow e
-  prettyShow (AVListValues lv) = prettyShow lv
-
-instance PrettyShow ListValues where
-  prettyShow (LVBase e) = prettyShow e
-  prettyShow (MultipleValues nb b) = prettyShow nb <> "#" <> prettyShow b
-  prettyShow (LVFunc s n) = funcInfoName s <> "(" <> intercalate "," (prettyShow <$> n) <> ")"
-  prettyShow (LVVar t) = t
-  prettyShow (ListValuesMisc l) = prettyShow l
-
-instance PrettyShow ListValuesBase where
-  prettyShow (LVBList es) = "{" <> intercalate ", " (prettyShow <$> es) <> "}"
-  prettyShow (LVBParen p) = prettyShow p
-
-instance PrettyShow a => PrettyShow (MiscData a) where
-  prettyShow (MiscVar l) = prettyShow l
-  prettyShow (MiscIf l) = prettyShow l
-
-instance PrettyShow Expr where
-  prettyShow (Add t e) = prettyShow t <> " + " <> prettyShow e
-  prettyShow (Sub t e) = prettyShow t <> " - " <> prettyShow e
-  prettyShow (NoExpr t) = prettyShow t
-  prettyShow (ExprMisc e) = prettyShow e
-
-instance PrettyShow Term where
-  prettyShow (Multi f t) = prettyShow f <> " * " <> prettyShow t
-  prettyShow (Div f t) = prettyShow f <> " / " <> prettyShow t
-  prettyShow (NoTerm f) = prettyShow f
-
-instance PrettyShow Func where
-  prettyShow (Func s n) = funcInfoName s <> "(" <> intercalate ", " (prettyShow <$> n) <> ")"
-  prettyShow (NoFunc b) = prettyShow b
-
-instance PrettyShow Negation where
-  prettyShow (Neg expo) = "-" <> prettyShow expo
-  prettyShow (NoNeg expo) = prettyShow expo
-
-instance PrettyShow Expo where
-  prettyShow (NoExpo b) = prettyShow b
-  prettyShow (Expo b expo) = prettyShow b <> " ^ " <> prettyShow expo
-
-instance PrettyShow NumBase where
-  prettyShow (NBParen p) = prettyShow p
-  prettyShow (Value i) = fromString $ show i
-
-instance (PrettyShow a) => PrettyShow (Paren a) where
-  prettyShow (Paren a) = "(" <> prettyShow a <> ")"
-
-instance PrettyShow Base where
-  prettyShow (NBase nb) = prettyShow nb
-  prettyShow (DiceBase dop) = prettyShow dop
-  prettyShow (NumVar t) = t
-
-instance PrettyShow Die where
-  prettyShow (Die b) = "d" <> prettyShow b
-  prettyShow (CustomDie lv) = "d" <> prettyShow lv
-  -- prettyShow (CustomDie is) = "d{" <> intercalate ", " (prettyShow <$> is) <> "}"
-  prettyShow (LazyDie d) = "d!" <> T.tail (prettyShow d)
-
-instance PrettyShow Dice where
-  prettyShow (Dice b d dor) = prettyShow b <> prettyShow d <> helper' dor
-    where
-      fromOrdering ao = M.findWithDefault "??" ao $ snd advancedOrderingMapping
-      fromLHW (Where o i) = "w" <> fromOrdering o <> prettyShow i
-      fromLHW (Low i) = "l" <> prettyShow i
-      fromLHW (High i) = "h" <> prettyShow i
-      helper' Nothing = ""
-      helper' (Just (DieOpRecur dopo' dor')) = helper dopo' <> helper' dor'
-      helper (DieOpOptionLazy doo) = "!" <> helper doo
-      helper (Reroll True o i) = "ro" <> fromOrdering o <> prettyShow i
-      helper (Reroll False o i) = "rr" <> fromOrdering o <> prettyShow i
-      helper (DieOpOptionKD Keep lhw) = "k" <> fromLHW lhw
-      helper (DieOpOptionKD Drop lhw) = "d" <> fromLHW lhw
-
-instance (PrettyShow a, PrettyShow b) => PrettyShow (Either a b) where
-  prettyShow (Left a) = prettyShow a
-  prettyShow (Right b) = prettyShow b
-
-instance (PrettyShow a) => PrettyShow (Var a) where
-  prettyShow (Var t a) = "var " <> t <> " = " <> prettyShow a
-  prettyShow (VarLazy t a) = "var !" <> t <> " = " <> prettyShow a
-
-instance (PrettyShow b) => PrettyShow (If b) where
-  prettyShow (If b t e) = "if " <> prettyShow b <> " then " <> prettyShow t <> " else " <> prettyShow e
-
-instance PrettyShow Statement where
-  prettyShow (StatementExpr l) = prettyShow l <> "; "
-  prettyShow (StatementListValues l) = prettyShow l <> "; "
-
-instance PrettyShow Program where
-  prettyShow (Program ss a) = foldr ((<>) . prettyShow) (prettyShow a) ss
->>>>>>> 8a4072be
+    return (i', Just $ parseShow if')