-- |
-- Module      : Tablebot.Plugins.Roll.Dice.DiceEval
-- Description : How to evaluate dice and expressions
-- License     : MIT
-- Maintainer  : tagarople@gmail.com
-- Stability   : experimental
-- Portability : POSIX
--
-- Functions, type classes, and other utilities to evaluate dice values and
-- expressions.
<<<<<<< HEAD
module Tablebot.Plugins.Roll.Dice.DiceEval (ParseShow (parseShow), evalList, evalInteger) where
=======
module Tablebot.Plugins.Roll.Dice.DiceEval (PrettyShow (prettyShow), evalList, evalInteger, evaluationException, propagateException) where
>>>>>>> 844e3879

import Control.Monad (when)
import Control.Monad.Exception (MonadException)
import Data.List (genericDrop, genericReplicate, genericTake, sortBy)
import Data.List.NonEmpty as NE (NonEmpty ((:|)), head, tail, (<|))
import Data.Maybe (fromMaybe, isNothing)
import Data.Text (Text, intercalate, pack, unpack)
import System.Random (randomRIO)
import Tablebot.Plugins.Roll.Dice.DiceData
import Tablebot.Plugins.Roll.Dice.DiceFunctions (FuncInfoBase (..), ListInteger (..))
import Tablebot.Plugins.Roll.Dice.DiceParsing ()
import Tablebot.Utility.Discord (Format (..), formatInput, formatText)
import Tablebot.Utility.Exception (BotException (EvaluationException), catchBot, throwBot)
import Tablebot.Utility.Parser (ParseShow (parseShow))
import Tablebot.Utility.Random (chooseOne)

-- | A wrapper type to differentiate between the RNGCount and other Integers.
--
-- Represents the total number of calls to the RNG throughout the program
-- (effectively, how many die rolls have occured).
newtype RNGCount = RNGCount {getRNGCount :: Integer} deriving (Eq, Ord)

-- | The maximum depth that should be permitted. Used to limit number of dice
-- and rerolls.
maximumRNG :: RNGCount
maximumRNG = RNGCount 150

maximumListLength :: Integer
maximumListLength = 50

-- | Increment the rngcount by 1.
incRNGCount :: RNGCount -> RNGCount
incRNGCount (RNGCount i) = RNGCount (i + 1)

-- | Check whether the RNG count has been exceeded by the integer given.
checkRNGCount :: RNGCount -> IO ()
checkRNGCount i =
  when (i > maximumRNG) $ throwBot $ EvaluationException ("exceeded maximum rng count (" <> show (getRNGCount maximumRNG) <> ")") []

-- | Utility function to throw an `EvaluationException` when using `Text`.
evaluationException :: (MonadException m) => Text -> [Text] -> m a
evaluationException nm locs = throwBot $ EvaluationException (unpack nm) (unpack <$> locs)

--- Evaluating an expression. Uses IO because dice are random

-- | Given a list expression, evaluate it, getting the pretty printed string and
-- the value of the result.
evalList :: (IOEvalList a, ParseShow a) => a -> IO ([(Integer, Text)], Text)
evalList a = do
  (is, ss, _) <- evalShowL (RNGCount 0) a
  return (is, fromMaybe (parseShow a) ss)

-- | Given an integer expression, evaluate it, getting the pretty printed string
-- and the value of the result.
evalInteger :: (IOEval a, ParseShow a) => a -> IO (Integer, Text)
evalInteger a = do
  (is, ss, _) <- evalShow (RNGCount 0) a
  return (is, ss)

-- | Utility function to display dice.
--
-- The tuple of integers denotes what the critvalues of this dice value are. The
-- `a` denotes the value that is being printed, and needs to have `ParseShow`
-- defined for it.
--
-- Finally, the list of tuples denotes all the values that the `a` value has
-- gone through. If the `Maybe Bool` value is `Nothing`, the number is displayed
-- as normal. If the value is `Just False`, the value has been rerolled over,
-- and is displayed crossed out. If the value is `Just True`, the value has been
-- dropped, and the number is crossed out and underlined.
dieShow :: (ParseShow a, MonadException m) => Maybe (Integer, Integer) -> a -> [(Integer, Maybe Bool)] -> m Text
dieShow _ a [] = evaluationException "tried to show empty set of results" [parseShow a]
dieShow lchc d ls = return $ parseShow d <> " [" <> intercalate ", " adjustList <> "]"
  where
    toCrit =
      pack
        . if isNothing lchc
          then show
          else toCrit'
    (lc, hc) = fromMaybe (0, 0) lchc
    toCrit' i
      | i == lc || i == hc = formatInput Bold i
      | otherwise = show i
    toCrossedOut (i, Just False) = formatText Strikethrough $ toCrit i
    toCrossedOut (i, Just True) = formatText Strikethrough $ formatText Underline $ toCrit i
    toCrossedOut (i, _) = toCrit i
    adjustList = fmap toCrossedOut ls

-- | Evaluate a series of values, combining the text output into a comma
-- separated list.
evalShowList :: (IOEval a, ParseShow a) => RNGCount -> [a] -> IO ([Integer], Text, RNGCount)
evalShowList rngCount as = do
  (vs, rngCount') <- evalShowList' rngCount as
  let (is, ts) = unzip vs
  return (is, intercalate ", " ts, rngCount')

-- | Evaluate a series of values, combining the text output a list.
evalShowList' :: (IOEval a, ParseShow a) => RNGCount -> [a] -> IO ([(Integer, Text)], RNGCount)
evalShowList' = evalShowList'' evalShow

-- | Evaluate (using a custom evaluator function) a series of values, getting
-- strings and values as a result.
evalShowList'' :: (RNGCount -> a -> IO (i, Text, RNGCount)) -> RNGCount -> [a] -> IO ([(i, Text)], RNGCount)
evalShowList'' customEvalShow rngCount = foldr foldF (return ([], rngCount))
  where
    foldF a sumrngcount = do
      (diceSoFar, rngCountTotal) <- sumrngcount
      (i, s, rngCountTemp) <- customEvalShow rngCountTotal a
      return ((i, s) : diceSoFar, rngCountTemp)

-- | When given a value that may possibly have an `EvaluationException`, add the
-- representation of the current value to the exception stack.
propagateException :: (MonadException m) => Text -> m v -> m v
propagateException t a = catchBot a handleException
  where
    handleException (EvaluationException msg' locs) = throwBot (EvaluationException msg' (addIfNotIn locs))
    handleException e = throwBot e
    pa = unpack t
    addIfNotIn locs = if null locs || pa /= Prelude.head locs then pa : locs else locs

-- | This type class evaluates an item and returns a list of integers (with
-- their representations if valid).
class IOEvalList a where
  -- | Evaluate the given item into a list of integers and text,
  -- possibly a string representation of the value, and the number of RNG calls
  -- it took. If the `a` value is a dice value, the values of the dice should be
  -- displayed. This function adds the current location to the exception
  -- callstack.
<<<<<<< HEAD
  evalShowL :: ParseShow a => RNGCount -> a -> IO ([(Integer, Text)], Maybe Text, RNGCount)
  evalShowL rngCount a = propagateException (parseShow a) (evalShowL' rngCount a)
=======
  evalShowL :: PrettyShow a => RNGCount -> a -> IO ([(Integer, Text)], Maybe Text, RNGCount)
  evalShowL rngCount a = do
    (is, mt, rngCount') <- propagateException (prettyShow a) (evalShowL' rngCount a)
    return (genericTake maximumListLength is, mt, rngCount')
>>>>>>> 844e3879

  evalShowL' :: ParseShow a => RNGCount -> a -> IO ([(Integer, Text)], Maybe Text, RNGCount)

evalArgValue :: RNGCount -> ArgValue -> IO (ListInteger, RNGCount)
evalArgValue rngCount (AVExpr e) = do
  (i, _, rngCount') <- evalShow rngCount e
  return (LIInteger i, rngCount')
evalArgValue rngCount (AVListValues e) = do
  (i, _, rngCount') <- evalShowL rngCount e
  return (LIList (fst <$> i), rngCount')

instance IOEvalList ListValues where
  evalShowL' rngCount (MultipleValues nb b) = do
    (nb', _, rngCount') <- evalShow rngCount nb
    (vs, rc) <- evalShowList' rngCount' (genericReplicate nb' b)
    return (vs, Nothing, rc)
  evalShowL' rngCount (LVFunc fi exprs) = evaluateFunction rngCount fi exprs >>= \(i, s, rc) -> return ((,"") <$> i, Just s, rc)
  evalShowL' rngCount (LVBase lvb) = evalShowL rngCount lvb

instance IOEvalList ListValuesBase where
  evalShowL' rngCount (LVBList es) = do
    (vs, rc) <- evalShowList' rngCount es
    return (vs, Nothing, rc)
  evalShowL' rngCount (LVBParen (Paren lv)) = evalShowL rngCount lv

-- | This type class gives a function which evaluates the value to an integer
-- and a string.
class IOEval a where
  -- | Evaluate the given item to an integer, a string representation of the
  -- value, and the number of RNG calls it took. If the `a` value is a dice
  -- value, the values of the dice should be displayed. This function adds
  -- the current location to the exception callstack.
  evalShow :: ParseShow a => RNGCount -> a -> IO (Integer, Text, RNGCount)
  evalShow rngCount a = propagateException (parseShow a) (evalShow' rngCount a)

  evalShow' :: ParseShow a => RNGCount -> a -> IO (Integer, Text, RNGCount)

instance IOEval Base where
  evalShow' rngCount (NBase nb) = evalShow rngCount nb
  evalShow' rngCount (DiceBase dice) = evalShow rngCount dice

instance IOEval Die where
  evalShow' rngCount ld@(LazyDie d) = do
    (i, _, rngCount') <- evalShow rngCount d
    ds <- dieShow Nothing ld [(i, Nothing)]
    return (i, ds, rngCount')
  evalShow' rngCount d@(CustomDie (LVBList es)) = do
    e <- chooseOne es
    (i, _, rngCount') <- evalShow rngCount e
    ds <- dieShow Nothing d [(i, Nothing)]
    checkRNGCount (incRNGCount rngCount')
    return (i, ds, incRNGCount rngCount')
  evalShow' rngCount d@(CustomDie is) = do
    (is', _, rngCount') <- evalShowL rngCount is
    i <- chooseOne (fst <$> is')
    ds <- dieShow Nothing d [(i, Nothing)]
    checkRNGCount (incRNGCount rngCount')
    return (i, ds, incRNGCount rngCount')
  evalShow' rngCount d@(Die b) = do
    (bound, _, rngCount') <- evalShow rngCount b
    if bound < 1
      then evaluationException ("Cannot roll a < 1 sided die (" <> formatText Code (parseShow b) <> ")") []
      else do
        i <- randomRIO (1, bound)
        ds <- dieShow Nothing d [(i, Nothing)]
        checkRNGCount (incRNGCount rngCount')
        return (i, ds, incRNGCount rngCount')

instance IOEval Dice where
  evalShow' rngCount dop = do
    (lst, mnmx, rngCount') <- evalDieOp rngCount dop
    let vs = fromEvalDieOpList lst
    s <- dieShow mnmx dop vs
    return (sum (fst <$> filter (isNothing . snd) vs), s, rngCount')

-- | Utility function to transform the output list type of other utility
-- functions into one that `dieShow` recognises.
fromEvalDieOpList :: [(NonEmpty Integer, Bool)] -> [(Integer, Maybe Bool)]
fromEvalDieOpList = foldr foldF []
  where
    foldF (is, b) lst = let is' = (,Just False) <$> NE.tail is in (reverse ((NE.head is, if b then Nothing else Just True) : is') <> lst)

-- | Helper function that takes a set of Dice and returns a tuple of three
-- items. The second item is the base die. The values returns are: a list of all
-- the dice rolled, the history of rerolls, and whether the die was dropped;
-- the range of the die (if applicable), and the amount of RNG calls made.
--
-- The function itself checks to make sure the number of dice being rolled is
-- less than the maximum recursion and is non-negative.
evalDieOp :: RNGCount -> Dice -> IO ([(NonEmpty Integer, Bool)], Maybe (Integer, Integer), RNGCount)
evalDieOp rngCount (Dice b ds dopo) = do
  (nbDice, _, rngCountB) <- evalShow rngCount b
  if RNGCount nbDice > maximumRNG
    then evaluationException ("tried to roll more than " <> formatInput Code (getRNGCount maximumRNG) <> " dice: " <> formatInput Code nbDice) [parseShow b]
    else do
      if nbDice < 0
        then evaluationException ("tried to give a negative value to the number of dice: " <> formatInput Code nbDice) [parseShow b]
        else do
          (ds', rngCountCondense, crits) <- condenseDie rngCountB ds
          (rolls, _, rngCountRolls) <- evalShowList rngCountCondense (genericReplicate nbDice ds')
          let vs = fmap (\i -> (i :| [], True)) rolls
          (rs, rngCountRs) <- evalDieOp' rngCountRolls dopo ds' vs
          return (sortBy sortByOption rs, crits, rngCountRs)
  where
    condenseDie rngCount' (Die dBase) = do
      (i, _, rngCount'') <- evalShow rngCount' dBase
      return (Die (Value i), rngCount'', Just (1, i))
    condenseDie rngCount' (CustomDie is) = do
      (is', _, rngCount'') <- evalShowL rngCount' is
      return (CustomDie (LVBList (promote . fst <$> is')), rngCount'', Nothing)
    condenseDie rngCount' (LazyDie d) = return (d, rngCount', Nothing)
    sortByOption (e :| es, _) (f :| fs, _)
      | e == f = compare (length fs) (length es)
      | otherwise = compare e f

-- | Utility function that processes a `Maybe DieOpRecur`, when given a die, and
-- dice that have already been processed.
evalDieOp' :: RNGCount -> Maybe DieOpRecur -> Die -> [(NonEmpty Integer, Bool)] -> IO ([(NonEmpty Integer, Bool)], RNGCount)
evalDieOp' rngCount Nothing _ is = return (is, rngCount)
evalDieOp' rngCount (Just (DieOpRecur doo mdor)) die is = do
  (doo', rngCount') <- processDOO rngCount doo
  (is', rngCount'') <- evalDieOp'' rngCount' doo' die is
  evalDieOp' rngCount'' mdor die is'
  where
    processLHW rngCount' (Low i) = do
      (i', _, rngCount'') <- evalShow rngCount' i
      return (Low (Value i'), rngCount'')
    processLHW rngCount' (High i) = do
      (i', _, rngCount'') <- evalShow rngCount' i
      return (High (Value i'), rngCount'')
    processLHW rngCount' (Where o i) = do
      (i', _, rngCount'') <- evalShow rngCount' i
      return (Where o (Value i'), rngCount'')
    processDOO rngCount' (DieOpOptionKD kd lhw) = do
      (lhw', rngCount'') <- processLHW rngCount' lhw
      return (DieOpOptionKD kd lhw', rngCount'')
    processDOO rngCount' (Reroll once o i) = do
      (i', _, rngCount'') <- evalShow rngCount' i
      return (Reroll once o (Value i'), rngCount'')
    processDOO rngCount' (DieOpOptionLazy doo') = return (doo', rngCount')

-- | Utility function that processes a `DieOpOption`, when given a die, and dice
-- that have already been processed.
evalDieOp'' :: RNGCount -> DieOpOption -> Die -> [(NonEmpty Integer, Bool)] -> IO ([(NonEmpty Integer, Bool)], RNGCount)
evalDieOp'' rngCount (DieOpOptionLazy doo) die is = evalDieOp'' rngCount doo die is
evalDieOp'' rngCount (DieOpOptionKD kd lhw) _ is = evalDieOpHelpKD rngCount kd lhw is
evalDieOp'' rngCount (Reroll once o i) die is = foldr rerollF (return ([], rngCount)) is
  where
    rerollF g@(i', b) isRngCount' = do
      (is', rngCount') <- isRngCount'
      (iEval, _, rngCount'') <- evalShow rngCount' i
      if b && applyCompare o (NE.head i') iEval
        then do
          (v, _, rngCount''') <- evalShow rngCount'' die
          let ret = (v <| i', b)
          if once
            then return (ret : is', rngCount''')
            else rerollF ret (return (is', rngCount'''))
        else return (g : is', rngCount'')

-- | Given a list of dice values, separate them into kept values and dropped values
-- respectively.
separateKeptDropped :: [(NonEmpty Integer, Bool)] -> ([(NonEmpty Integer, Bool)], [(NonEmpty Integer, Bool)])
separateKeptDropped = foldr f ([], [])
  where
    f a@(_, True) (kept, dropped) = (a : kept, dropped)
    f a@(_, False) (kept, dropped) = (kept, a : dropped)

-- | Utility function to set all the values in the given list to be dropped.
setToDropped :: [(NonEmpty Integer, Bool)] -> [(NonEmpty Integer, Bool)]
setToDropped = fmap (\(is, _) -> (is, False))

-- | Helper function that executes the keep/drop commands on dice.
evalDieOpHelpKD :: RNGCount -> KeepDrop -> LowHighWhere -> [(NonEmpty Integer, Bool)] -> IO ([(NonEmpty Integer, Bool)], RNGCount)
evalDieOpHelpKD rngCount kd (Where cmp i) is = foldr foldF (return ([], rngCount)) is
  where
    isKeep = if kd == Keep then id else not
    foldF (iis, b) sumrngcount = do
      (diceSoFar, rngCountTotal) <- sumrngcount
      (i', _, rngCountTemp) <- evalShow rngCountTotal i
      return ((iis, b && isKeep (applyCompare cmp (NE.head iis) i')) : diceSoFar, rngCountTemp)
evalDieOpHelpKD rngCount kd lh is = do
  (i', _, rngCount') <- evalShow rngCount i
  return (d <> setToDropped (getDrop i' sk) <> getKeep i' sk, rngCount')
  where
    (k, d) = separateKeptDropped is
    -- Note that lh will always be one of `Low` or `High`
    order l l' = if isLow lh then compare l l' else compare l' l
    sk = sortBy order k
    i = fromMaybe (Value 0) (getValueLowHigh lh)
    (getDrop, getKeep) = if kd == Keep then (genericDrop, genericTake) else (genericTake, genericDrop)

--- Pure evaluation functions for non-dice calculations
-- Was previously its own type class that wouldn't work for evaluating Base values.

-- | Utility function to evaluate a binary operator.
binOpHelp :: (IOEval a, IOEval b, ParseShow a, ParseShow b) => RNGCount -> a -> b -> Text -> (Integer -> Integer -> Integer) -> IO (Integer, Text, RNGCount)
binOpHelp rngCount a b opS op = do
  (a', a's, rngCount') <- evalShow rngCount a
  (b', b's, rngCount'') <- evalShow rngCount' b
  return (op a' b', a's <> " " <> opS <> " " <> b's, rngCount'')

instance IOEval Expr where
  evalShow' rngCount (NoExpr t) = evalShow rngCount t
  evalShow' rngCount (Add t e) = binOpHelp rngCount t e "+" (+)
  evalShow' rngCount (Sub t e) = binOpHelp rngCount t e "-" (-)

instance IOEval Term where
  evalShow' rngCount (NoTerm f) = evalShow rngCount f
  evalShow' rngCount (Multi f t) = binOpHelp rngCount f t "*" (*)
  evalShow' rngCount (Div f t) = do
    (f', f's, rngCount') <- evalShow rngCount f
    (t', t's, rngCount'') <- evalShow rngCount' t
    if t' == 0
      then evaluationException "division by zero" [parseShow t]
      else return (div f' t', f's <> " / " <> t's, rngCount'')

instance IOEval Func where
  evalShow' rngCount (Func s exprs) = evaluateFunction rngCount s exprs
  evalShow' rngCount (NoFunc b) = evalShow rngCount b

-- | Evaluate a function when given a list of parameters
evaluateFunction :: RNGCount -> FuncInfoBase j -> [ArgValue] -> IO (j, Text, RNGCount)
evaluateFunction rngCount fi exprs = do
  (exprs', rngCount') <- evalShowList'' (\r a -> evalArgValue r a >>= \(i, r') -> return (i, "", r')) rngCount exprs
  f <- funcInfoFunc fi (fst <$> exprs')
  return (f, funcInfoName fi <> "(" <> intercalate ", " (parseShow <$> exprs) <> ")", rngCount')

instance IOEval Negation where
  evalShow' rngCount (NoNeg expo) = evalShow rngCount expo
  evalShow' rngCount (Neg expo) = do
    (expo', expo's, rngCount') <- evalShow rngCount expo
    return (negate expo', "-" <> expo's, rngCount')

instance IOEval Expo where
  evalShow' rngCount (NoExpo b) = evalShow rngCount b
  evalShow' rngCount (Expo b expo) = do
    (expo', expo's, rngCount') <- evalShow rngCount expo
    if expo' < 0
      then evaluationException ("the exponent is negative: " <> formatInput Code expo') [parseShow expo]
      else do
        (b', b's, rngCount'') <- evalShow rngCount' b
        return (b' ^ expo', b's <> " ^ " <> expo's, rngCount'')

instance IOEval NumBase where
  evalShow' rngCount (NBParen (Paren e)) = do
    (r, s, rngCount') <- evalShow rngCount e
    return (r, "(" <> s <> ")", rngCount')
  evalShow' rngCount (Value i) = return (i, pack (show i), rngCount)<|MERGE_RESOLUTION|>--- conflicted
+++ resolved
@@ -8,11 +8,7 @@
 --
 -- Functions, type classes, and other utilities to evaluate dice values and
 -- expressions.
-<<<<<<< HEAD
-module Tablebot.Plugins.Roll.Dice.DiceEval (ParseShow (parseShow), evalList, evalInteger) where
-=======
-module Tablebot.Plugins.Roll.Dice.DiceEval (PrettyShow (prettyShow), evalList, evalInteger, evaluationException, propagateException) where
->>>>>>> 844e3879
+module Tablebot.Plugins.Roll.Dice.DiceEval (ParseShow (parseShow), evalList, evalInteger, evaluationException, propagateException) where
 
 import Control.Monad (when)
 import Control.Monad.Exception (MonadException)
@@ -141,15 +137,10 @@
   -- it took. If the `a` value is a dice value, the values of the dice should be
   -- displayed. This function adds the current location to the exception
   -- callstack.
-<<<<<<< HEAD
   evalShowL :: ParseShow a => RNGCount -> a -> IO ([(Integer, Text)], Maybe Text, RNGCount)
-  evalShowL rngCount a = propagateException (parseShow a) (evalShowL' rngCount a)
-=======
-  evalShowL :: PrettyShow a => RNGCount -> a -> IO ([(Integer, Text)], Maybe Text, RNGCount)
   evalShowL rngCount a = do
-    (is, mt, rngCount') <- propagateException (prettyShow a) (evalShowL' rngCount a)
+    (is, mt, rngCount') <- propagateException (parseShow a) (evalShowL' rngCount a)
     return (genericTake maximumListLength is, mt, rngCount')
->>>>>>> 844e3879
 
   evalShowL' :: ParseShow a => RNGCount -> a -> IO ([(Integer, Text)], Maybe Text, RNGCount)
 
