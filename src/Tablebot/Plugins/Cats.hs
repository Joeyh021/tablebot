-- |
-- Module      : Tablebot.Plugins.Cats
-- Description : A very simple plugin that provides cat pictures.
-- Copyright   : (c) Finnbar Keating 2021
-- License     : MIT
-- Maintainer  : finnjkeating@gmail.com
-- Stability   : experimental
-- Portability : POSIX
--
-- This is an example plugin which just responds with a cat photo to a .cat call
module Tablebot.Plugins.Cats (catPlugin) where

import Control.Monad.IO.Class (MonadIO (liftIO))
import Data.Aeson (FromJSON, Object, eitherDecode)
import Data.Functor ((<&>))
import Data.Text (Text, pack)
import Data.Text.Encoding (encodeUtf8)
import GHC.Generics (Generic)
import Network.HTTP.Conduit (Response (responseBody), parseRequest)
import Network.HTTP.Simple (addRequestHeader, httpLBS)
import System.Environment (lookupEnv)
import Tablebot.Plugin.Discord (sendMessage)
<<<<<<< HEAD
import Tablebot.Plugin.Parser (noArguments)
=======
import Tablebot.Plugin.SmartCommand (parseComm)
>>>>>>> 9639c287
import Tablebot.Plugin.Types (Command (Command), HelpPage (HelpPage), Plugin (..), plug)

-- | @CatAPI@ is the basic data type for the JSON object that thecatapi returns
data CatAPI = CatAPI
  { breeds :: ![Object],
    id :: !Text,
    url :: !Text,
    width :: !Int,
    height :: !Int
  }
  deriving (Show, Generic)

instance FromJSON CatAPI

-- | @cat@ is a command that takes no arguments (using 'noArguments') and
-- replies with an image of a cat. Uses https://docs.thecatapi.com/ for cats.
cat :: Command
cat =
  Command
    "cat"
    ( parseComm $ \m -> do
        r <- liftIO (getCatAPI <&> getCat)
        _ <- sendMessage m r
        return ()
    )

-- | @getCatAPI@ is a helper function that turns gets a JSON object that may
-- contain a cat image. Uses https://docs.thecatapi.com/ for cats.
-- CATAPI_TOKEN must be provided in .env so that there are no cat limits.
getCatAPI :: IO (Either String CatAPI)
getCatAPI = do
  initReq <- parseRequest "https://api.thecatapi.com/v1/images/search"
  maybeAPIToken <- lookupEnv "CATAPI_TOKEN"
  dToken <- genErr maybeAPIToken
  let req = addRequestHeader "x-api-key" ((encodeUtf8 . pack) dToken) initReq
  res <- httpLBS req
  return $ ((eitherDecode $ responseBody res) :: Either String [CatAPI]) >>= eitherHead
  where
    genErr (Just tok) = return tok
    genErr _ = putStrLn "Could not find CATAPI_TOKEN, using no token" >> return ""
    eitherHead [] = Left "Empty list"
    eitherHead (x : _) = Right x

-- | @getCat@ is a helper function that turns the Either of @getCatAPI@
-- into either an error message or the url of the cat image.
getCat :: Either String CatAPI -> Text
getCat esc = case esc of
  (Left r) -> "no cat today, sorry :(. (error is `" <> pack r <> "`)"
  (Right r) -> url r

-- | @catHelp@ has the help text for the cat command
catHelp :: HelpPage
catHelp = HelpPage "cat" "displays an image of a cat" "**Cat**\nGets a random cat image using <https://thecatapi.com/>.\n\n*Usage:* `cat`" []

-- | @catPlugin@ assembles these commands into a plugin containing cat
catPlugin :: Plugin
catPlugin = plug {commands = [cat], helpPages = [catHelp]}<|MERGE_RESOLUTION|>--- conflicted
+++ resolved
@@ -20,11 +20,7 @@
 import Network.HTTP.Simple (addRequestHeader, httpLBS)
 import System.Environment (lookupEnv)
 import Tablebot.Plugin.Discord (sendMessage)
-<<<<<<< HEAD
-import Tablebot.Plugin.Parser (noArguments)
-=======
 import Tablebot.Plugin.SmartCommand (parseComm)
->>>>>>> 9639c287
 import Tablebot.Plugin.Types (Command (Command), HelpPage (HelpPage), Plugin (..), plug)
 
 -- | @CatAPI@ is the basic data type for the JSON object that thecatapi returns
