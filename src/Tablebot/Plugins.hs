{-|
Module      : Tablebot.Plugins
Description : Available plugins for Tablebot.
Copyright   : (c) Finnbar Keating 2021
License     : MIT
Maintainer  : finnjkeating@gmail.com
Stability   : experimental
Portability : POSIX

Here is a collection of existing plugins for Tablebot. If you add new plugins
to the Plugins directory, include an import here. This means that users only
need to import @Tablebot.Plugins@ to import individual plugins.
-}
module Tablebot.Plugins (
<<<<<<< HEAD
    pingPlugin, quotePlugin, reminderPlugin, welcomePlugin
=======
    flipPlugin, pingPlugin, quotePlugin, reminderPlugin
>>>>>>> 1a0ca0b8
) where

import Tablebot.Plugins.Flip (flipPlugin)
import Tablebot.Plugins.Ping (pingPlugin)
import Tablebot.Plugins.Quote (quotePlugin)
import Tablebot.Plugins.Reminder (reminderPlugin)
import Tablebot.Plugins.Welcome (welcomePlugin)<|MERGE_RESOLUTION|>--- conflicted
+++ resolved
@@ -12,11 +12,7 @@
 need to import @Tablebot.Plugins@ to import individual plugins.
 -}
 module Tablebot.Plugins (
-<<<<<<< HEAD
-    pingPlugin, quotePlugin, reminderPlugin, welcomePlugin
-=======
-    flipPlugin, pingPlugin, quotePlugin, reminderPlugin
->>>>>>> 1a0ca0b8
+    flipPlugin, pingPlugin, quotePlugin, reminderPlugin, welcomePlugin
 ) where
 
 import Tablebot.Plugins.Flip (flipPlugin)
