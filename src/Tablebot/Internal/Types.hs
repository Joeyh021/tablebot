--- conflicted
+++ resolved
@@ -83,21 +83,6 @@
     onCron :: CompiledDatabaseDiscord ()
   }
 
-<<<<<<< HEAD
-data AliasType = AliasPublic | AliasPrivate UserId
-  deriving (Eq, Show, Ord)
-
-instance PersistField AliasType where
-  toPersistValue (AliasPrivate (Snowflake wd)) = PersistInt64 (fromIntegral wd)
-  toPersistValue AliasPublic = PersistInt64 (-1)
-  fromPersistValue = \case
-    PersistInt64 (-1) -> Right AliasPublic
-    PersistInt64 i -> Right $ AliasPrivate (fromIntegral i)
-    _ -> Left "AliasType: fromPersistValue: Invalid value"
-
-instance PersistFieldSql AliasType where
-  sqlType _ = SqlInt64
-=======
 -- * Configuration type
 
 -- Allows others to configure the bot.
@@ -112,5 +97,4 @@
     BotConfig
       { rootHelpText = "This bot is built off the Tablebot framework (<https://github.com/WarwickTabletop/tablebot>).",
         gamePlaying = "Kirby: Planet Robobot"
-      }
->>>>>>> f74a8936
+      }