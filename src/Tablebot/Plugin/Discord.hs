-- |
-- Module      : Tablebot.Plugin.Discord
-- Description : Discord helpers for building plugins.
-- License     : MIT
-- Maintainer  : tagarople@gmail.com
-- Stability   : experimental
-- Portability : POSIX
--
-- This module contains helpful Discord functionality for building plugins
-- without having to lift Discord operations constantly.
module Tablebot.Plugin.Discord
  ( sendMessage,
    sendEmbedMessage,
    reactToMessage,
    getMessage,
    getMessageMember,
    getReplyMessage,
    getPrecedingMessage,
    toMention,
    toMentionStr,
    getMessageLink,
    Message,
  )
where

import Control.Monad.Exception
import Control.Monad.Trans.Class (MonadTrans (lift))
<<<<<<< HEAD
import Data.Text
=======
import Data.Text (Text)
>>>>>>> 9c0c5f98
import Discord (RestCallErrorCode, restCall)
import qualified Discord.Requests as R
import Discord.Types
import Tablebot.Handler.Embed
import Tablebot.Plugin (DatabaseDiscord)
import Tablebot.Plugin.Exception (BotException (..))

-- | @sendMessage@ sends the input message @t@ in the same channel as message
-- @m@. This returns an @Either RestCallErrorCode Message@ to denote failure or
-- return the 'Message' that was just sent.
sendMessage ::
  Message ->
  Text ->
  DatabaseDiscord ()
sendMessage m t = do
  res <- lift . restCall $ R.CreateMessage (messageChannel m) t
  case res of
    Left _ -> throw $ MessageSendException "Failed to send message."
    Right _ -> return ()

-- | @sendEmbedMessage@ sends the input message @t@ in the same channel as message
-- @m@ with an additional full Embed. This returns an @Either RestCallErrorCode Message@ to denote failure or
-- return the 'Message' that was just sent.
-- This is *really* janky. The library exposes *no way* to create a coloured embed through its main api,
-- so I'm having to manually reimplement the sending logic just to add this in.
-- If you suffer from nightmares, don't look in 'Tablebot.Handler.Embed'. Nothing good lives there.
-- In the future, I may actually submit a PR to discord-haskell with a fix to allow colours properly.
sendEmbedMessage ::
  Embeddable e =>
  Message ->
  Text ->
  e ->
  DatabaseDiscord ()
sendEmbedMessage m t e = do
  res <- lift . restCall $ TablebotEmbedRequest (messageChannel m) t (asEmbed e)
  case res of
    Left _ -> throw $ MessageSendException "Failed to send embed message."
    Right _ -> return ()

-- | @getMessage@ gets the relevant 'Message' object for a given 'ChannelId'
-- and 'MessageId', or returns an error ('RestCallErrorCode').
getMessage ::
  ChannelId ->
  MessageId ->
  DatabaseDiscord (Either RestCallErrorCode Message)
getMessage cid mid = lift . restCall $ R.GetChannelMessage (cid, mid)

-- | @reactToMessage@ reacts to the given message with the emoji specified
-- by the text input (see README.md from discord-haskell). Returns @()@ if
-- successful, else the error ('RestCallErrorCode').
reactToMessage ::
  Message ->
  Text ->
  DatabaseDiscord (Either RestCallErrorCode ())
reactToMessage m e =
  lift . restCall $
    R.CreateReaction (messageChannel m, messageId m) e

-- | @getReplyMessage@ returns the message being replied to (if applicable)
getReplyMessage :: Message -> DatabaseDiscord (Maybe Message)
getReplyMessage m = do
  let m' = referencedMessage m
  let mRef = messageReference m
  case m' of
    Just msg -> return $ Just msg
    Nothing -> case mRef of
      Nothing -> return Nothing
      Just mRef' -> maybeGetMessage (referenceChannelId mRef') (referenceMessageId mRef')
  where
    maybeGetMessage :: Maybe ChannelId -> Maybe MessageId -> DatabaseDiscord (Maybe Message)
    maybeGetMessage (Just cId) (Just mId) = do
      m' <- getMessage cId mId
      case m' of
        Left _ -> return Nothing
        Right msg -> return $ Just msg
    maybeGetMessage _ _ = return Nothing

-- | @getPrecedingMessage@ returns the message immediately above the provided message
getPrecedingMessage :: Message -> DatabaseDiscord (Maybe Message)
getPrecedingMessage m = do
  mlst <- lift . restCall $ R.GetChannelMessages (messageChannel m) (1, R.BeforeMessage (messageId m))
  case mlst of
    Right mlst' ->
      return $ Just $ Prelude.head mlst'
    Left _ -> return Nothing

-- | @getMessageMember@ returns the message member object if it was sent from a Discord server,
-- or @Nothing@ if it was sent from a DM (or the API fails)
getMessageMember :: Message -> DatabaseDiscord (Maybe GuildMember)
getMessageMember m = gMM (messageGuild m) m
  where
    maybeRight :: Either a b -> Maybe b
    maybeRight (Left _) = Nothing
    maybeRight (Right a) = Just a
    gMM :: Maybe GuildId -> Message -> DatabaseDiscord (Maybe GuildMember)
    gMM Nothing _ = return Nothing
    gMM (Just g') m' = do
      a <- lift $ restCall $ R.GetGuildMember g' (userId $ messageAuthor m')
      return $ maybeRight a

-- | @toMention@ converts a user to its corresponding mention
toMention :: User -> Text
toMention u = pack $ toMentionStr u

-- | @toMentionStr@ converts a user to its corresponding mention, returning a string to prevent packing and unpacking
toMentionStr :: User -> String
toMentionStr u = "<@!" ++ show (userId u) ++ ">"

getMessageLink :: Maybe GuildId -> Maybe ChannelId -> Maybe MessageId -> String
getMessageLink (Just g) (Just c) (Just m) = "https://discord.com/channels/" ++ show g ++ "/" ++ show c ++ "/" ++ show m
getMessageLink _ _ _ = ""<|MERGE_RESOLUTION|>--- conflicted
+++ resolved
@@ -25,11 +25,7 @@
 
 import Control.Monad.Exception
 import Control.Monad.Trans.Class (MonadTrans (lift))
-<<<<<<< HEAD
-import Data.Text
-=======
-import Data.Text (Text)
->>>>>>> 9c0c5f98
+import Data.Text (Text, pack)
 import Discord (RestCallErrorCode, restCall)
 import qualified Discord.Requests as R
 import Discord.Types
