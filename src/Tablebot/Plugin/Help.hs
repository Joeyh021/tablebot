--- conflicted
+++ resolved
@@ -18,16 +18,10 @@
 helpHelpPage = HelpPage "help" "show information about commands" "**Help**\nShows information about bot commands\n\n*Usage:* `help <page>`" []
 
 generateHelp :: Plugin -> Plugin
-<<<<<<< HEAD
-generateHelp p = p {
-  commands = Command "help" (handleHelp (helpHelpPage:helpPages p)) : commands p
-}
-=======
 generateHelp p =
   p
-    { commands = Command "help" (handleHelp (helpPages p)) : commands p
+    { commands = Command "help" (handleHelp (helpHelpPage:helpPages p)) : commands p
     }
->>>>>>> 822932ed
 
 handleHelp :: [HelpPage] -> Parser (Message -> DatabaseDiscord ())
 handleHelp hp = parseHelpPage root
