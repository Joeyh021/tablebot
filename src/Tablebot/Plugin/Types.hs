-- |
-- Module      : Tablebot.Plugin.Types
-- Description : Types used throughout plugins.
-- Copyright   : (c) Finnbar Keating 2021
-- License     : MIT
-- Maintainer  : finnjkeating@gmail.com
-- Stability   : experimental
-- Portability : POSIX
--
-- All of the important types used throughout the implementation. Defines plugins,
-- which are made out of features. Also defines how to construct and combine
-- plugins, and the @DatabaseDiscord@ monad transformer stack for allowing
-- database and Discord operations within your features.
module Tablebot.Plugin.Types where

import Data.Text (Text)
import Data.Void (Void)
import Database.Persist.Sqlite (Migration, SqlPersistT)
import Discord (DiscordHandler)
import Discord.Types
  ( ChannelId,
    Event (..),
    Message,
    MessageId,
    ReactionInfo,
  )
import Text.Megaparsec (Parsec)

-- * DatabaseDiscord

-- | The monad transformer stack used to represent computations that work with
-- the database and Discord. The top layer is for Persistent/Esqueleto database
-- operations - the main event handler is run through @runSqlPool@ to leave us
-- with a 'DiscordHandler' for our Discord operations.
--
-- "Tablebot.Plugin.Discord" provides some helper functions for
-- running Discord operations without excessive use of @lift@.
type DatabaseDiscord = SqlPersistT DiscordHandler

-- * Parser

-- | A simple definition for parsers on Text.
type Parser = Parsec Void Text

-- * Features

-- Bot functionality is split into /features/, which are combined into plugins.
-- Each feature is its own type, and the features are combined via records into
-- full plugins.

-- | For when you get a 'MessageCreate'. Checks that the @name@ is directly
-- after the bot prefix, and then runs @commandParser@ on it.
data Command = Command
  { -- | The name of the command.
    name :: Text,
    -- | A parser to run on the command arguments, returning a computation to
    -- run in 'DatabaseDiscord'.
    commandParser :: Parser (Message -> DatabaseDiscord ())
  }

-- | For when you get a 'MessageCreate', but instead of wanting to match on
-- "!name args" (for prefix "!"), you want a more general match. Useful for
-- commands that work with brackets or look for keywords.
newtype InlineCommand = InlineCommand
  { -- | The parser to run on every message (non-bot) received.
    inlineCommandParser :: Parser (Message -> DatabaseDiscord ())
  }

-- | How to handle any messages changing. Called on Discord's 'MessageUpdate',
-- 'MessageDelete' and 'MessageDeleteBulk'. Useful for admin bots such as the
-- ub3rbot ub3rlog functionality.
newtype MessageChange = MessageChange
  { -- | A function to call on every message update. The first argument is
    -- whether the message was updated (True) or deleted (False).
    -- Will be run once per message if bulk deletion occurs.
    onMessageChange :: Bool -> ChannelId -> MessageId -> DatabaseDiscord ()
  }

-- | Handles added reactions, which is useful for reaction-based functionality
-- (e.g. a quote bot that quotes messages reacted to with a certain emoji).
-- Tied to 'MessageReactionAdd' from Discord.
newtype ReactionAdd = ReactionAdd
  { -- | A function to call on every reaction add, which takes in details of
    -- that reaction ('ReactionInfo').
    onReactionAdd :: ReactionInfo -> DatabaseDiscord ()
  }

-- | Handles removed reactions, which is useful in the same way as adding
-- reactions. Called on 'MessageReactionRemove'.
newtype ReactionDel = ReactionDel
  { -- | A function to call on every individual reaction delete, which takes in
    -- details of that reaction ('ReactionInfo').
    onReactionDelete :: ReactionInfo -> DatabaseDiscord ()
  }

-- | Handles events not covered by the other kinds of features. This is only
-- relevant to specific admin functionality, such as the deletion of channels.
newtype Other = Other
  { -- | A function to call on every other event, which takes in details of
    -- that event.
    onOtherEvent :: Event -> DatabaseDiscord ()
  }

-- | A feature for cron jobs - events which are run every @timeframe@
-- microseconds, regardless of any other interaction with the bot. Useful for
-- things like reminders.
--
-- Note that the loop starts with calling @onCron@ and /then/ delaying, so they
-- will all be invoked on bot start.
data CronJob = CronJob
  { -- | Delay between each call of @onCron@, in microseconds.
    timeframe :: Int,
    -- | Computation to do with each invocation of this cron job.
    onCron :: DatabaseDiscord ()
  }

-- | A feature for generating help text
-- Each help text page consists of a explanation body, as well as a list of sub-pages
-- that display the short text for its page
data HelpPage = HelpPage
  { -- | The [sub]command name
    helpName :: Text,
    -- | The text to show when listed in a subpage list. Will be prefixed by its helpName
    helpShortText :: Text,
    -- | The text to show when specifically listed. Appears above the list of subpages
    helpBody :: Text,
    -- | A list of help pages that can be recursively accessed
    helpSubpages :: [HelpPage],
    -- | Permission required to run
    helpPermission :: RequiredPermission
  }
  deriving (Show)

-- | Colour names
-- Colour is a bit of a mess on discord embeds.
-- I've here stolen the pallet list from https://gist.github.com/thomasbnt/b6f455e2c7d743b796917fa3c205f812
data DiscordColour
  = RGB Integer Integer Integer
  | Default
  | Aqua
  | DarkAqua
  | Green
  | DarkGreen
  | Blue
  | DarkBlue
  | Purple
  | DarkPurple
  | LuminousVividPink
  | DarkVividPink
  | Gold
  | DarkGold
  | Orange
  | DarkOrange
  | Red
  | DarkRed
  | Gray
  | DarkGray
  | DarkerGray
  | LightGray
  | Navy
  | DarkNavy
  | Yellow
  | DiscordWhite
  | DiscordBlurple
  | DiscordGrayple
  | DiscordDarkButNotBlack
  | DiscordNotQuiteBlack
  | DiscordGreen
  | DiscordYellow
  | DiscordFuschia
  | DiscordRed
  | DiscordBlack

<<<<<<< HEAD
=======
-- | Automatic handling of command permissions
-- @UserPermission@ models the current permissions of the user
-- @RequiredPermission@ models the permissions required to run a command.
-- Note, superusers can run all commands
-- -- None: Any user can run the command
-- -- Any: The user must be either an exec, moderator
-- -- Exec: The user must be an exec
-- -- Moderator: The user must be a moderator
-- -- Both: The user must be both an exec and a moderator
-- -- Superuser: The user must be a superuser
data UserPermission = UserPerm
  { permExec :: Bool,
    permModerator :: Bool,
    permSuperuser :: Bool
  }
  deriving (Show, Eq)

data RequiredPermission = None | Any | Exec | Moderator | Both | Superuser deriving (Show, Eq)

>>>>>>> c7d7e817
-- * Plugins

-- Plugins are groups of features that forms some functionality of your bot.
-- For example, you could have a Reminder bot (see
-- "Tablebot.Plugins.Reminder") that has a command for issuing
-- reminders, a cron job for doing them and then a migration that works with
-- the database.

-- | A plugin. Directly constructing these should be avoided (hence why it is
-- not exported by "Tablebot.Plugin") as this structure could change.
data Plugin = Pl
  { commands :: [Command],
    inlineCommands :: [InlineCommand],
    onMessageChanges :: [MessageChange],
    onReactionAdds :: [ReactionAdd],
    onReactionDeletes :: [ReactionDel],
    otherEvents :: [Other],
    cronJobs :: [CronJob],
    helpPages :: [HelpPage],
    -- | A list of database migrations generated by Persistance.
    migrations :: [Migration]
  }

-- | The empty plugin. This is the recommended method for constructing plugins
-- - use record update syntax with this rather than using @Pl@ directly.
--
-- Examples of this in use can be found in the imports of
-- "Tablebot.Plugins".
plug :: Plugin
plug = Pl [] [] [] [] [] [] [] [] []

-- | Combines a list of plugins into a single plugin with the combined
-- functionality. The bot actually runs a single plugin, which is just the
-- combined version of all input plugins.
combinePlugins :: [Plugin] -> Plugin
combinePlugins [] = plug
combinePlugins (p : ps) =
  let p' = combinePlugins ps
   in Pl
        { commands = merge commands p p',
          inlineCommands = merge inlineCommands p p',
          onMessageChanges = merge onMessageChanges p p',
          onReactionAdds = merge onReactionAdds p p',
          onReactionDeletes = merge onReactionDeletes p p',
          otherEvents = merge otherEvents p p',
          cronJobs = merge cronJobs p p',
          migrations = merge migrations p p',
          helpPages = merge helpPages p p'
        }
  where
    merge f q q' = f q +++ f q'
    -- We expect empty list to be very common in this process, so we add
    -- the special case where the second element is empty. This is
    -- because plugins are unlikely to define every possible kind of
    -- event, so we will get many [] instances.
    (+++) :: [a] -> [a] -> [a]
    [] +++ ys = ys
    xs +++ [] = xs
    (x : xs) +++ ys = x : xs +++ ys<|MERGE_RESOLUTION|>--- conflicted
+++ resolved
@@ -171,8 +171,6 @@
   | DiscordRed
   | DiscordBlack
 
-<<<<<<< HEAD
-=======
 -- | Automatic handling of command permissions
 -- @UserPermission@ models the current permissions of the user
 -- @RequiredPermission@ models the permissions required to run a command.
@@ -192,7 +190,6 @@
 
 data RequiredPermission = None | Any | Exec | Moderator | Both | Superuser deriving (Show, Eq)
 
->>>>>>> c7d7e817
 -- * Plugins
 
 -- Plugins are groups of features that forms some functionality of your bot.
