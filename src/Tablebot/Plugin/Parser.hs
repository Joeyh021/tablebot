-- |
-- Module      : Tablebot.Plugin.Parser
-- Description : Helpful parsers for building plugins.
<<<<<<< HEAD
-- Copyright   : (c) Finnbar Keating 2021
=======
-- Copyright   : (c) Finnbar Keating, Benjamin McRae 2021
>>>>>>> 9639c287
-- License     : MIT
-- Maintainer  : finnjkeating@gmail.com
-- Stability   : experimental
-- Portability : POSIX
--
-- This module contains helpful parsers for building plugins, along with a few
-- reexports from "Text.Parsec" to avoid having to import it.
module Tablebot.Plugin.Parser where

<<<<<<< HEAD
-- TODO: Much helpful functionality is missing here.

=======
>>>>>>> 9639c287
import Data.Char (isDigit, isLetter, isSpace)
import Data.Functor (($>))
import Tablebot.Plugin (Parser)
import Text.Megaparsec
<<<<<<< HEAD
=======
import Text.Megaparsec.Char (char)
>>>>>>> 9639c287

space :: Parser ()
space = satisfy isSpace $> ()

digit :: Parser Char
digit = satisfy isDigit

letter :: Parser Char
letter = satisfy isLetter

-- | @skipSpace@ is a parser that skips many space characters.
skipSpace :: Parser ()
skipSpace = skipMany space

-- | @quoted@ looks for a quoted string - i.e. one of the form @"text"@.
-- It returns the string found within the quotes if successful, or throws a
-- clear error.
quoted :: Parser String
-- TODO: deal with backslash escapes properly.
quoted = quotedWith '"' <|> quotedWith '\''
  where
    quotedWith :: Char -> Parser String
    quotedWith c =
      between
        (single c <?> "Couldn't find opening quote.")
        (single c <?> "Couldn't find closing quote.")
        (some $ anySingleBut c)
        <?> "Couldn't get quote!"

-- | @word@ parses a single word of letters only.
word :: Parser String
word = some letter

-- | @number@ parses any whole, non-negative number.
number :: Parser Int
number = read <$> some digit

-- | @untilEnd@ gets all of the characters up to the end of the input.
untilEnd :: Parser String
untilEnd = do
  c <- anySingle
  cs <- manyTill anySingle eof
  return (c : cs)

-- | @discordUser@ gets a Discord user from its input.
-- This means that it matches @<\@longidhere>@.
discordUser :: Parser String
discordUser = do
  num <- between (chunk "<@") (single '>') (some digit)
  return $ "<@" ++ num ++ ">"

-- | @sp@ parses an optional space character.
sp :: Parser ()
sp = space <|> pure ()

-- | @integer@ parses any whole number.
integer :: (Integral a, Read a) => Parser a
integer = do
  minus <- char '-' <|> return ' '
  digits <- some digit
  return (read (minus : digits))

-- | @double@ parses any decimal number.
double :: Parser Double
double = do
  minus <- char '-' <|> return ' '
  digits <- some digit
  decimal <-
    ( do
        char '.'
        num <- some digit
        return $ '.' : num
      )
      <|> return ""
  return (read (minus : digits ++ decimal))<|MERGE_RESOLUTION|>--- conflicted
+++ resolved
@@ -1,11 +1,7 @@
 -- |
 -- Module      : Tablebot.Plugin.Parser
 -- Description : Helpful parsers for building plugins.
-<<<<<<< HEAD
--- Copyright   : (c) Finnbar Keating 2021
-=======
 -- Copyright   : (c) Finnbar Keating, Benjamin McRae 2021
->>>>>>> 9639c287
 -- License     : MIT
 -- Maintainer  : finnjkeating@gmail.com
 -- Stability   : experimental
@@ -15,19 +11,11 @@
 -- reexports from "Text.Parsec" to avoid having to import it.
 module Tablebot.Plugin.Parser where
 
-<<<<<<< HEAD
--- TODO: Much helpful functionality is missing here.
-
-=======
->>>>>>> 9639c287
 import Data.Char (isDigit, isLetter, isSpace)
 import Data.Functor (($>))
 import Tablebot.Plugin (Parser)
 import Text.Megaparsec
-<<<<<<< HEAD
-=======
 import Text.Megaparsec.Char (char)
->>>>>>> 9639c287
 
 space :: Parser ()
 space = satisfy isSpace $> ()
