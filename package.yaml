name:                tablebot
version:             0.1.0.0
github:              "finnbar/tablebot"
license:             BSD3
author:              "Finnbar Keating"
maintainer:          "finnjkeating@gmail.com"
copyright:           "2021 Finnbar Keating"

extra-source-files:
- README.md
- ChangeLog.md

# Metadata used when publishing your package
# synopsis:            Short description of your package
# category:            Web

# To avoid duplicated efforts in documentation and dealing with the
# complications of embedding Haddock markup inside cabal files, it is
# common to point users to the README.md file.
description:         Please see the README on GitHub at <https://github.com/finnbar/tablebot#readme>

dependencies:
- base >= 4.7 && < 5
- discord-haskell
- emoji
- text
- transformers
- load-env
- megaparsec
- persistent
- persistent-sqlite
- persistent-template
- random
- esqueleto
- monad-logger
- time
<<<<<<< HEAD
- aeson
- bytestring
- yaml
=======
- parsec
>>>>>>> 1a0ca0b8

library:
  source-dirs: src
  default-extensions:
  - OverloadedStrings
  - ImportQualifiedPost
  - LambdaCase
  - EmptyDataDecls
  - FlexibleContexts
  - GADTs
  - GeneralizedNewtypeDeriving
  - MultiParamTypeClasses
  - QuasiQuotes
  - TemplateHaskell
  - TypeFamilies
  - DerivingStrategies
  - StandaloneDeriving
  - UndecidableInstances
  - DataKinds
  - FlexibleInstances
  - DeriveGeneric


executables:
  tablebot-exe:
    main:                Main.hs
    source-dirs:         app
    ghc-options:
    - -threaded
    - -rtsopts
    - -with-rtsopts=-N
    dependencies:
    - tablebot

tests:
  tablebot-test:
    main:                Spec.hs
    source-dirs:         test
    ghc-options:
    - -threaded
    - -rtsopts
    - -with-rtsopts=-N
    dependencies:
    - tablebot<|MERGE_RESOLUTION|>--- conflicted
+++ resolved
@@ -34,13 +34,10 @@
 - esqueleto
 - monad-logger
 - time
-<<<<<<< HEAD
 - aeson
 - bytestring
 - yaml
-=======
 - parsec
->>>>>>> 1a0ca0b8
 
 library:
   source-dirs: src
