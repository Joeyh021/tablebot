module Main where

import Tablebot
<<<<<<< HEAD
import Tablebot.Plugins (pingPlugin, quotePlugin, reminderPlugin, welcomePlugin)
=======
import Tablebot.Plugins (flipPlugin, pingPlugin, quotePlugin, reminderPlugin)
>>>>>>> 1a0ca0b8

import LoadEnv (loadEnv)
import System.Environment (getEnv, lookupEnv)
import Data.Text (pack)
import Data.Maybe (fromMaybe)

main :: IO ()
main = do
    loadEnv
    dToken <- pack <$> getEnv "DISCORD_TOKEN"
    prefix <- pack . fromMaybe "!" <$> lookupEnv "PREFIX"
    dbpath <- getEnv "SQLITE_FILENAME"
<<<<<<< HEAD
    let plugins = [pingPlugin, quotePlugin, reminderPlugin, welcomePlugin]
=======
    let plugins = [flipPlugin, pingPlugin, quotePlugin, reminderPlugin]
>>>>>>> 1a0ca0b8
    runTablebot dToken prefix dbpath plugins<|MERGE_RESOLUTION|>--- conflicted
+++ resolved
@@ -1,11 +1,7 @@
 module Main where
 
 import Tablebot
-<<<<<<< HEAD
-import Tablebot.Plugins (pingPlugin, quotePlugin, reminderPlugin, welcomePlugin)
-=======
-import Tablebot.Plugins (flipPlugin, pingPlugin, quotePlugin, reminderPlugin)
->>>>>>> 1a0ca0b8
+import Tablebot.Plugins (flipPlugin, pingPlugin, quotePlugin, reminderPlugin, welcomePlugin)
 
 import LoadEnv (loadEnv)
 import System.Environment (getEnv, lookupEnv)
@@ -18,9 +14,5 @@
     dToken <- pack <$> getEnv "DISCORD_TOKEN"
     prefix <- pack . fromMaybe "!" <$> lookupEnv "PREFIX"
     dbpath <- getEnv "SQLITE_FILENAME"
-<<<<<<< HEAD
-    let plugins = [pingPlugin, quotePlugin, reminderPlugin, welcomePlugin]
-=======
-    let plugins = [flipPlugin, pingPlugin, quotePlugin, reminderPlugin]
->>>>>>> 1a0ca0b8
+    let plugins = [flipPlugin, pingPlugin, quotePlugin, reminderPlugin, welcomePlugin]
     runTablebot dToken prefix dbpath plugins